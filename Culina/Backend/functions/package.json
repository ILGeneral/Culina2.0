--- conflicted
+++ resolved
@@ -19,10 +19,7 @@
     "express": "^5.1.0",
     "firebase-admin": "^12.7.0",
     "firebase-functions": "^6.5.0",
-<<<<<<< HEAD
-=======
     "groq-sdk": "^0.33.0",
->>>>>>> b537a7d0
     "node-fetch": "^2.7.0"
   },
   "devDependencies": {
