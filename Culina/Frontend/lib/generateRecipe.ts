--- conflicted
+++ resolved
@@ -1,16 +1,6 @@
 import { getAuth } from "firebase/auth";
 import type { Recipe } from "@/types/recipe";
 
-<<<<<<< HEAD
-interface GenerateRecipeData {
-  ingredients: string[];
-  preferences?: string[];
-}
-
-interface GenerateRecipeResponse {
-  recipe: Recipe;
-}
-=======
 const API_BASE = 'https://culina-backend.vercel.app/api';
 
 interface GenerateRecipePayload {
@@ -173,29 +163,10 @@
     ...(normalizedInstructions ? { instructions: normalizedInstructions } : {}),
   };
 };
->>>>>>> b537a7d0
 
 export const generateRecipe = async (
   ingredients: string[],
   preferences: string[] = []
-<<<<<<< HEAD
-): Promise<Recipe> => {
-  try {
-    const callable = httpsCallable<GenerateRecipeData, GenerateRecipeResponse>(
-      functions,
-      "generateRecipe"
-    );
-    
-    const response = await callable({ ingredients, preferences });
-    
-    console.log("Recipe generated:", response.data);
-    
-    // Backend returns { recipe: {...} }
-    return response.data.recipe;
-  } catch (err: any) {
-    console.error("Recipe generation failed:", err);
-    console.error("Error code:", err.code);
-=======
 ): Promise<GenerateRecipesResponse> => {
 
   try {
@@ -255,7 +226,6 @@
     return normalized;
   } catch (err: any) {
     console.error(" Recipe generation failed:", err);
->>>>>>> b537a7d0
     console.error("Error message:", err.message);
     throw err;
   }
